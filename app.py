--- conflicted
+++ resolved
@@ -158,13 +158,9 @@
     key_map = {'search': 'title'}
     filter = {key_map[key]: request.args[key]
               for key in sorted(key_map.keys())
-<<<<<<< HEAD
-              if key in request.args}
+              if key in request.args and request.args[key] != ''}
     if not filter:
         abort(400)
-=======
-              if key in request.args and request.args[key] != ''}
->>>>>>> 2ed9664f
     # calculate an identifier to use with cache
     flat_filter = '||'.join([
         f'{key}::{value}' for key, value in filter.items()
